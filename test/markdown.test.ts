--- conflicted
+++ resolved
@@ -387,7 +387,31 @@
       expect(result).toContain("**Bold** and *italic* and `code`")
     })
 
-<<<<<<< HEAD
+    test("should convert link preview blocks", async () => {
+      // Mock link preview block
+      const mockBlocks: Partial<BlockObjectResponse>[] = [
+        {
+          id: "block-1",
+          type: "link_preview",
+          link_preview: {
+            url: "https://github.com/example/example-repo/pull/1234",
+          },
+          has_children: false,
+        },
+      ]
+
+      // Call function
+      const result = await convertBlocksToMarkdown(
+        mockBlocks as BlockObjectResponse[],
+        TEST_DIR,
+      )
+
+      // Verify
+      expect(result).toContain(
+        "https://github.com/example/example-repo/pull/1234",
+      )
+    })
+
     test("should convert table of contents block", async () => {
       // Mock blocks with headings and table of contents
       const mockBlocks: Partial<BlockObjectResponse>[] = [
@@ -717,39 +741,22 @@
           type: "table_of_contents",
           table_of_contents: {
             color: "default",
-=======
-    test("should convert link preview blocks", async () => {
-      // Mock link preview block
-      const mockBlocks: Partial<BlockObjectResponse>[] = [
-        {
-          id: "block-1",
-          type: "link_preview",
-          link_preview: {
-            url: "https://github.com/example/example-repo/pull/1234",
->>>>>>> b9975038
-          },
-          has_children: false,
-        },
-      ]
-
-      // Call function
-      const result = await convertBlocksToMarkdown(
-        mockBlocks as BlockObjectResponse[],
-        TEST_DIR,
-      )
-
-<<<<<<< HEAD
+          },
+          has_children: false,
+        },
+      ]
+
+      // Call function
+      const result = await convertBlocksToMarkdown(
+        mockBlocks as BlockObjectResponse[],
+        TEST_DIR,
+      )
+
       // Verify hash and quotes are converted to hyphens
       expect(result).toContain(
         '- [Step #1: "Hello World"](#Step-1-Hello-World-)',
       )
       expect(result).toContain("  - [機能 #2: 'テスト'](#機能-2-テスト-)")
-=======
-      // Verify
-      expect(result).toContain(
-        "https://github.com/example/example-repo/pull/1234",
-      )
->>>>>>> b9975038
     })
   })
 })